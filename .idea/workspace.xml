<?xml version="1.0" encoding="UTF-8"?>
<project version="4">
  <component name="ChangeListManager">
    <list default="true" id="986906e6-0956-48c8-bb19-1e80649e805b" name="Default Changelist" comment="">
<<<<<<< HEAD
      <change beforePath="$PROJECT_DIR$/.idea/workspace.xml" beforeDir="false" afterPath="$PROJECT_DIR$/.idea/workspace.xml" afterDir="false" />
      <change beforePath="$PROJECT_DIR$/README.md" beforeDir="false" afterPath="$PROJECT_DIR$/README.md" afterDir="false" />
      <change beforePath="$PROJECT_DIR$/src/main/webapp/home.jsp" beforeDir="false" afterPath="$PROJECT_DIR$/src/main/webapp/home.jsp" afterDir="false" />
      <change beforePath="$PROJECT_DIR$/src/main/webapp/static/image/favicon.ico" beforeDir="false" afterPath="$PROJECT_DIR$/src/main/webapp/static/image/favicon.ico" afterDir="false" />
=======
      <change afterPath="$PROJECT_DIR$/src/main/webapp/static/swiper/swiper.css" afterDir="false" />
      <change afterPath="$PROJECT_DIR$/src/main/webapp/static/swiper/swiper.js" afterDir="false" />
      <change beforePath="$PROJECT_DIR$/.idea/workspace.xml" beforeDir="false" afterPath="$PROJECT_DIR$/.idea/workspace.xml" afterDir="false" />
      <change beforePath="$PROJECT_DIR$/src/main/webapp/home.jsp" beforeDir="false" afterPath="$PROJECT_DIR$/src/main/webapp/home.jsp" afterDir="false" />
      <change beforePath="$PROJECT_DIR$/src/main/webapp/static/css/home.css" beforeDir="false" afterPath="$PROJECT_DIR$/src/main/webapp/static/css/home.css" afterDir="false" />
>>>>>>> ef387748
    </list>
    <ignored path="$PROJECT_DIR$/out/" />
    <ignored path="$PROJECT_DIR$/target/" />
    <option name="EXCLUDED_CONVERTED_TO_IGNORED" value="true" />
    <option name="SHOW_DIALOG" value="false" />
    <option name="HIGHLIGHT_CONFLICTS" value="true" />
    <option name="HIGHLIGHT_NON_ACTIVE_CHANGELIST" value="false" />
    <option name="LAST_RESOLUTION" value="IGNORE" />
  </component>
  <component name="DefaultGradleProjectSettings">
    <option name="isMigrated" value="true" />
  </component>
  <component name="FileEditorManager">
    <leaf SIDE_TABS_SIZE_LIMIT_KEY="300">
      <file pinned="false" current-in-tab="true">
        <entry file="file://$PROJECT_DIR$/src/main/webapp/home.jsp">
          <provider selected="true" editor-type-id="text-editor">
<<<<<<< HEAD
            <state relative-caret-position="200">
              <caret line="10" selection-start-line="10" selection-end-line="10" />
=======
            <state relative-caret-position="580">
              <caret line="86" selection-start-line="86" selection-end-line="88" selection-end-column="3" />
>>>>>>> ef387748
            </state>
          </provider>
        </entry>
      </file>
      <file pinned="false" current-in-tab="false">
        <entry file="file://$PROJECT_DIR$/src/main/webapp/static/css/home.css">
          <provider selected="true" editor-type-id="text-editor">
<<<<<<< HEAD
            <state relative-caret-position="360">
              <caret line="96" selection-start-line="96" selection-end-line="96" />
            </state>
          </provider>
        </entry>
      </file>
      <file pinned="false" current-in-tab="false">
        <entry file="file://$PROJECT_DIR$/README.md">
          <provider selected="true" editor-type-id="split-provider[text-editor;markdown-preview-editor]">
            <state split_layout="FIRST">
              <first_editor relative-caret-position="249">
                <caret line="61" column="87" lean-forward="true" selection-start-line="61" selection-start-column="87" selection-end-line="61" selection-end-column="87" />
              </first_editor>
              <second_editor />
=======
            <state relative-caret-position="540">
              <caret line="105" column="17" selection-start-line="105" selection-start-column="17" selection-end-line="105" selection-end-column="17" />
>>>>>>> ef387748
            </state>
          </provider>
        </entry>
      </file>
    </leaf>
  </component>
  <component name="FileTemplateManagerImpl">
    <option name="RECENT_TEMPLATES">
      <list>
        <option value="ServletTemplate" />
        <option value="Interface" />
        <option value="Class" />
        <option value="JSPTemplate" />
      </list>
    </option>
  </component>
  <component name="FindInProjectRecents">
    <findStrings>
      <find>round-c</find>
      <find>deleteArtist</find>
      <find>showDeleteModal</find>
      <find>/**other**</find>
      <find>/**init**</find>
      <find>row.</find>
      <find>&amp;laquo;</find>
      <find />
    </findStrings>
    <replaceStrings>
      <replace>data[row].</replace>
      <replace />
    </replaceStrings>
  </component>
  <component name="Git.Settings">
    <option name="RECENT_GIT_ROOT_PATH" value="$PROJECT_DIR$" />
  </component>
  <component name="IdeDocumentHistory">
    <option name="CHANGED_PATHS">
      <list>
        <option value="$PROJECT_DIR$/src/main/webapp/WEB-INF/html/artist/edit.jsp" />
        <option value="$PROJECT_DIR$/src/main/webapp/WEB-INF/html/user/create.jsp" />
        <option value="$PROJECT_DIR$/src/main/webapp/static/js/artist/create.js" />
        <option value="$PROJECT_DIR$/src/main/java/com/zhonghuasheng/musicstore/common/Constants.java" />
        <option value="$PROJECT_DIR$/src/main/java/com/zhonghuasheng/musicstore/action/user/CreateAction.java" />
        <option value="$PROJECT_DIR$/src/main/java/com/zhonghuasheng/musicstore/action/artist/CreateAction.java" />
        <option value="$PROJECT_DIR$/src/main/webapp/static/js/admin/admin-management.js" />
        <option value="$PROJECT_DIR$/src/main/webapp/static/css/admin-management.css" />
        <option value="$PROJECT_DIR$/src/main/java/com/zhonghuasheng/musicstore/model/Pagination.java" />
        <option value="$PROJECT_DIR$/src/main/java/com/zhonghuasheng/musicstore/action/user/ViewAction.java" />
        <option value="$PROJECT_DIR$/src/main/java/com/zhonghuasheng/musicstore/dao/UserDAO.java" />
        <option value="$PROJECT_DIR$/src/main/java/com/zhonghuasheng/musicstore/service/UserService.java" />
        <option value="$PROJECT_DIR$/src/main/java/com/zhonghuasheng/musicstore/service/impl/UserServiceImpl.java" />
        <option value="$PROJECT_DIR$/src/main/java/com/zhonghuasheng/musicstore/dao/impl/UserDAOImpl.java" />
        <option value="$PROJECT_DIR$/src/main/webapp/WEB-INF/html/user/list.jsp" />
        <option value="$PROJECT_DIR$/src/main/webapp/WEB-INF/html/artist/list.jsp" />
        <option value="$PROJECT_DIR$/src/main/webapp/static/js/artist/list.js" />
        <option value="$PROJECT_DIR$/src/main/webapp/static/js/user/list.js" />
        <option value="$PROJECT_DIR$/src/main/java/com/zhonghuasheng/musicstore/action/artist/ListAction.java" />
        <option value="$PROJECT_DIR$/src/main/java/com/zhonghuasheng/musicstore/action/user/ListAction.java" />
        <option value="$PROJECT_DIR$/src/main/java/com/zhonghuasheng/musicstore/action/user/LoginAction.java" />
        <option value="$PROJECT_DIR$/src/main/java/com/zhonghuasheng/musicstore/action/user/RegisterAction.java" />
        <option value="$PROJECT_DIR$/src/main/webapp/WEB-INF/html/artist/create.jsp" />
        <option value="$PROJECT_DIR$/src/main/java/com/zhonghuasheng/musicstore/service/ArtistService.java" />
        <option value="$PROJECT_DIR$/src/main/java/com/zhonghuasheng/musicstore/service/impl/ArtistServiceImpl.java" />
        <option value="$PROJECT_DIR$/src/main/java/com/zhonghuasheng/musicstore/dao/ArtistDAO.java" />
        <option value="$PROJECT_DIR$/src/main/java/com/zhonghuasheng/musicstore/dao/impl/ArtistDAOImpl.java" />
        <option value="$PROJECT_DIR$/src/main/webapp/WEB-INF/html/music/create.jsp" />
        <option value="$PROJECT_DIR$/src/main/webapp/static/js/music/create.js" />
        <option value="$PROJECT_DIR$/src/main/java/com/zhonghuasheng/musicstore/model/Music.java" />
        <option value="$PROJECT_DIR$/src/main/java/com/zhonghuasheng/musicstore/action/music/CreateAction.java" />
        <option value="$PROJECT_DIR$/src/main/java/com/zhonghuasheng/musicstore/dao/MusicDAO.java" />
        <option value="$PROJECT_DIR$/src/main/java/com/zhonghuasheng/musicstore/action/music/ListAction.java" />
        <option value="$PROJECT_DIR$/src/main/java/com/zhonghuasheng/musicstore/action/music/DeleteAction.java" />
        <option value="$PROJECT_DIR$/src/main/webapp/WEB-INF/html/music/list.jsp" />
        <option value="$PROJECT_DIR$/src/main/java/com/zhonghuasheng/musicstore/service/MusicService.java" />
        <option value="$PROJECT_DIR$/src/main/java/com/zhonghuasheng/musicstore/service/impl/MusicServiceImpl.java" />
        <option value="$PROJECT_DIR$/src/main/java/com/zhonghuasheng/musicstore/dao/impl/AbstractBaseDAOImpl.java" />
        <option value="$PROJECT_DIR$/src/main/java/com/zhonghuasheng/musicstore/dao/impl/MusicDAOImpl.java" />
        <option value="$PROJECT_DIR$/src/main/java/com/zhonghuasheng/musicstore/action/music/EditAction.java" />
        <option value="$PROJECT_DIR$/src/main/webapp/WEB-INF/html/music/edit.jsp" />
        <option value="$PROJECT_DIR$/src/main/webapp/static/js/music/list.js" />
        <option value="$PROJECT_DIR$/src/main/webapp/WEB-INF/html/user/login.jsp" />
        <option value="$PROJECT_DIR$/src/main/webapp/WEB-INF/html/user/register.jsp" />
        <option value="$PROJECT_DIR$/src/main/webapp/WEB-INF/html/admin/footer.jsp" />
        <option value="$PROJECT_DIR$/src/main/webapp/WEB-INF/html/admin/header.jsp" />
        <option value="$PROJECT_DIR$/src/main/webapp/static/bootstrap/css/swiper.css" />
        <option value="$PROJECT_DIR$/src/main/webapp/static/bootstrap/js/swiper.js" />
        <option value="$PROJECT_DIR$/src/main/webapp/static/css/home.css" />
        <option value="$PROJECT_DIR$/README.md" />
        <option value="$PROJECT_DIR$/src/main/webapp/home.jsp" />
      </list>
    </option>
  </component>
  <component name="MavenImportPreferences">
    <option name="importingSettings">
      <MavenImportingSettings>
        <option name="importAutomatically" value="true" />
      </MavenImportingSettings>
    </option>
  </component>
  <component name="MavenProjectNavigator">
    <treeState>
      <expand>
        <path>
          <item name="" type="16c1761:MavenProjectsStructure$RootNode" />
          <item name="musicstore-jsp" type="9519ce18:MavenProjectsStructure$ProjectNode" />
        </path>
        <path>
          <item name="" type="16c1761:MavenProjectsStructure$RootNode" />
          <item name="musicstore-jsp" type="9519ce18:MavenProjectsStructure$ProjectNode" />
          <item name="Lifecycle" type="58874e2:MavenProjectsStructure$LifecycleNode" />
        </path>
      </expand>
      <select />
    </treeState>
  </component>
<<<<<<< HEAD
  <component name="ProjectFrameBounds" extendedState="7">
    <option name="x" value="1018" />
    <option name="y" value="158" />
=======
  <component name="ProjectFrameBounds" extendedState="6">
    <option name="x" value="-8" />
    <option name="y" value="-8" />
>>>>>>> ef387748
    <option name="width" value="1456" />
    <option name="height" value="886" />
  </component>
  <component name="ProjectLevelVcsManager">
    <ConfirmationsSetting value="2" id="Add" />
  </component>
  <component name="ProjectView">
    <navigator proportions="" version="1">
      <flattenPackages ProjectPane="false" />
      <foldersAlwaysOnTop value="true" />
    </navigator>
    <panes>
      <pane id="PackagesPane" />
      <pane id="ProjectPane">
        <subPane>
          <expand>
            <path>
              <item name="musicstore-jsp" type="b2602c69:ProjectViewProjectNode" />
              <item name="musicstore-jsp" type="462c0819:PsiDirectoryNode" />
            </path>
            <path>
              <item name="musicstore-jsp" type="b2602c69:ProjectViewProjectNode" />
              <item name="musicstore-jsp" type="462c0819:PsiDirectoryNode" />
              <item name="src" type="462c0819:PsiDirectoryNode" />
            </path>
            <path>
              <item name="musicstore-jsp" type="b2602c69:ProjectViewProjectNode" />
              <item name="musicstore-jsp" type="462c0819:PsiDirectoryNode" />
              <item name="src" type="462c0819:PsiDirectoryNode" />
              <item name="main" type="462c0819:PsiDirectoryNode" />
            </path>
            <path>
              <item name="musicstore-jsp" type="b2602c69:ProjectViewProjectNode" />
              <item name="musicstore-jsp" type="462c0819:PsiDirectoryNode" />
              <item name="src" type="462c0819:PsiDirectoryNode" />
              <item name="main" type="462c0819:PsiDirectoryNode" />
              <item name="webapp" type="462c0819:PsiDirectoryNode" />
            </path>
            <path>
              <item name="musicstore-jsp" type="b2602c69:ProjectViewProjectNode" />
              <item name="musicstore-jsp" type="462c0819:PsiDirectoryNode" />
              <item name="src" type="462c0819:PsiDirectoryNode" />
              <item name="main" type="462c0819:PsiDirectoryNode" />
              <item name="webapp" type="462c0819:PsiDirectoryNode" />
              <item name="static" type="462c0819:PsiDirectoryNode" />
            </path>
            <path>
              <item name="musicstore-jsp" type="b2602c69:ProjectViewProjectNode" />
              <item name="musicstore-jsp" type="462c0819:PsiDirectoryNode" />
              <item name="src" type="462c0819:PsiDirectoryNode" />
              <item name="main" type="462c0819:PsiDirectoryNode" />
              <item name="webapp" type="462c0819:PsiDirectoryNode" />
              <item name="static" type="462c0819:PsiDirectoryNode" />
<<<<<<< HEAD
              <item name="image" type="462c0819:PsiDirectoryNode" />
            </path>
=======
              <item name="bootstrap" type="462c0819:PsiDirectoryNode" />
            </path>
            <path>
              <item name="musicstore-jsp" type="b2602c69:ProjectViewProjectNode" />
              <item name="musicstore-jsp" type="462c0819:PsiDirectoryNode" />
              <item name="src" type="462c0819:PsiDirectoryNode" />
              <item name="main" type="462c0819:PsiDirectoryNode" />
              <item name="webapp" type="462c0819:PsiDirectoryNode" />
              <item name="static" type="462c0819:PsiDirectoryNode" />
              <item name="css" type="462c0819:PsiDirectoryNode" />
            </path>
            <path>
              <item name="musicstore-jsp" type="b2602c69:ProjectViewProjectNode" />
              <item name="musicstore-jsp" type="462c0819:PsiDirectoryNode" />
              <item name="src" type="462c0819:PsiDirectoryNode" />
              <item name="main" type="462c0819:PsiDirectoryNode" />
              <item name="webapp" type="462c0819:PsiDirectoryNode" />
              <item name="static" type="462c0819:PsiDirectoryNode" />
              <item name="image" type="462c0819:PsiDirectoryNode" />
            </path>
            <path>
              <item name="musicstore-jsp" type="b2602c69:ProjectViewProjectNode" />
              <item name="musicstore-jsp" type="462c0819:PsiDirectoryNode" />
              <item name="src" type="462c0819:PsiDirectoryNode" />
              <item name="main" type="462c0819:PsiDirectoryNode" />
              <item name="webapp" type="462c0819:PsiDirectoryNode" />
              <item name="WEB-INF" type="462c0819:PsiDirectoryNode" />
            </path>
            <path>
              <item name="musicstore-jsp" type="b2602c69:ProjectViewProjectNode" />
              <item name="musicstore-jsp" type="462c0819:PsiDirectoryNode" />
              <item name="src" type="462c0819:PsiDirectoryNode" />
              <item name="main" type="462c0819:PsiDirectoryNode" />
              <item name="webapp" type="462c0819:PsiDirectoryNode" />
              <item name="WEB-INF" type="462c0819:PsiDirectoryNode" />
              <item name="html" type="462c0819:PsiDirectoryNode" />
            </path>
            <path>
              <item name="musicstore-jsp" type="b2602c69:ProjectViewProjectNode" />
              <item name="musicstore-jsp" type="462c0819:PsiDirectoryNode" />
              <item name="src" type="462c0819:PsiDirectoryNode" />
              <item name="main" type="462c0819:PsiDirectoryNode" />
              <item name="webapp" type="462c0819:PsiDirectoryNode" />
              <item name="WEB-INF" type="462c0819:PsiDirectoryNode" />
              <item name="html" type="462c0819:PsiDirectoryNode" />
              <item name="admin" type="462c0819:PsiDirectoryNode" />
            </path>
            <path>
              <item name="musicstore-jsp" type="b2602c69:ProjectViewProjectNode" />
              <item name="musicstore-jsp" type="462c0819:PsiDirectoryNode" />
              <item name="src" type="462c0819:PsiDirectoryNode" />
              <item name="main" type="462c0819:PsiDirectoryNode" />
              <item name="webapp" type="462c0819:PsiDirectoryNode" />
              <item name="WEB-INF" type="462c0819:PsiDirectoryNode" />
              <item name="html" type="462c0819:PsiDirectoryNode" />
              <item name="common" type="462c0819:PsiDirectoryNode" />
            </path>
>>>>>>> ef387748
          </expand>
          <select />
        </subPane>
      </pane>
      <pane id="Scope" />
    </panes>
  </component>
  <component name="PropertiesComponent">
    <property name="SHARE_PROJECT_CONFIGURATION_FILES" value="true" />
    <property name="com.intellij.ide.scratch.LRUPopupBuilder$1/New Scratch File" value="JAVA" />
    <property name="last_opened_file_path" value="$PROJECT_DIR$/src/main/webapp/static/image" />
    <property name="project.structure.last.edited" value="Modules" />
    <property name="project.structure.proportion" value="0.15" />
    <property name="project.structure.side.proportion" value="0.2" />
    <property name="settings.editor.selected.configurable" value="preferences.pluginManager" />
  </component>
  <component name="RecentsManager">
    <key name="CopyFile.RECENT_KEYS">
      <recent name="E:\code\musicstore-jsp\src\main\webapp\static\image" />
      <recent name="E:\code\musicstore-jsp\src\main\webapp\static\bootstrap\js" />
      <recent name="E:\code\musicstore-jsp\src\main\webapp\WEB-INF\html\user" />
    </key>
    <key name="MoveFile.RECENT_KEYS">
      <recent name="E:\code\musicstore-jsp\src\main\webapp\static\swiper" />
      <recent name="E:\code\musicstore-jsp\src\main\webapp\static\js\user" />
    </key>
  </component>
  <component name="RunDashboard">
    <option name="ruleStates">
      <list>
        <RuleState>
          <option name="name" value="ConfigurationTypeDashboardGroupingRule" />
        </RuleState>
        <RuleState>
          <option name="name" value="StatusDashboardGroupingRule" />
        </RuleState>
      </list>
    </option>
  </component>
  <component name="RunManager" selected="Smart Tomcat.musicstore-jsp">
    <configuration name="JDBCConnectionTest.testJDBCConnection" type="JUnit" factoryName="JUnit" nameIsGenerated="true">
      <module name="musicstore-jsp" />
      <extension name="coverage">
        <pattern>
          <option name="PATTERN" value="musicstore.*" />
          <option name="ENABLED" value="true" />
        </pattern>
      </extension>
      <option name="PACKAGE_NAME" value="musicstore" />
      <option name="MAIN_CLASS_NAME" value="musicstore.JDBCConnectionTest" />
      <option name="METHOD_NAME" value="testJDBCConnection" />
      <option name="TEST_OBJECT" value="method" />
      <method v="2">
        <option name="Make" enabled="true" />
      </method>
    </configuration>
    <configuration default="true" type="com.poratu.idea.plugins.tomcat" factoryName="SMART_TOMCAT_FACTORY">
      <option name="DOC_BASE" value="E:\code\musicstore-jsp\src\main\webapp" />
      <option name="CONTEXT_PATH" value="/musicstore-jsp" />
      <option name="TOMCAT_PORT" value="8080" />
      <option name="AJP_PORT" value="8009" />
      <option name="ADMIN_PORT" value="8005" />
      <option name="VM_OPTIONS" value="" />
      <option name="PASS_PARENT_ENV_OPTIONS" value="true" />
      <method v="2">
        <option name="Make" enabled="true" />
      </method>
    </configuration>
    <list>
      <item itemvalue="JUnit.JDBCConnectionTest.testJDBCConnection" />
      <item itemvalue="Smart Tomcat.musicstore-jsp" />
    </list>
  </component>
  <component name="SvnConfiguration">
    <configuration />
  </component>
  <component name="TaskManager">
    <task active="true" id="Default" summary="Default task">
      <changelist id="986906e6-0956-48c8-bb19-1e80649e805b" name="Default Changelist" comment="" />
      <created>1558517283369</created>
      <option name="number" value="Default" />
      <option name="presentableId" value="Default" />
      <updated>1558517283369</updated>
    </task>
    <task id="LOCAL-00001" summary="feat(music): add basic structure of music component and music create function">
      <created>1577155492925</created>
      <option name="number" value="00001" />
      <option name="presentableId" value="LOCAL-00001" />
      <option name="project" value="LOCAL" />
      <updated>1577155492925</updated>
    </task>
    <option name="localTasksCounter" value="2" />
    <servers />
  </component>
  <component name="TestHistory">
    <history-entry file="JDBCConnectionTest_testJDBCConnection - 2019.06.18 at 15h 34m 29s.xml">
      <configuration name="JDBCConnectionTest.testJDBCConnection" configurationId="JUnit" />
    </history-entry>
    <history-entry file="JDBCConnectionTest_testJDBCConnection - 2019.06.18 at 15h 37m 13s.xml">
      <configuration name="JDBCConnectionTest.testJDBCConnection" configurationId="JUnit" />
    </history-entry>
  </component>
  <component name="TodoView">
    <todo-panel id="selected-file">
      <is-autoscroll-to-source value="true" />
    </todo-panel>
    <todo-panel id="all">
      <are-packages-shown value="true" />
      <is-autoscroll-to-source value="true" />
    </todo-panel>
  </component>
  <component name="ToolWindowManager">
    <frame x="-8" y="-8" width="1456" height="886" extended-state="6" />
    <editor active="true" />
    <layout>
<<<<<<< HEAD
      <window_info active="true" content_ui="combo" id="Project" order="0" sideWeight="0.4983871" visible="true" weight="0.21418338" />
=======
      <window_info active="true" content_ui="combo" id="Project" order="0" sideWeight="0.4983871" visible="true" weight="0.26002866" />
>>>>>>> ef387748
      <window_info id="Structure" order="1" sideWeight="0.5016129" side_tool="true" weight="0.24659607" />
      <window_info id="Project Explorer" order="2" />
      <window_info id="Image Layers" order="3" />
      <window_info id="Designer" order="4" />
      <window_info id="UI Designer" order="5" />
      <window_info id="Job Explorer" order="6" />
      <window_info id="Capture Tool" order="7" />
      <window_info id="Favorites" order="8" side_tool="true" />
      <window_info id="DB Browser" order="9" />
      <window_info anchor="bottom" id="Message" order="0" />
      <window_info anchor="bottom" id="Find" order="1" />
      <window_info anchor="bottom" id="Run" order="2" sideWeight="0.49856734" weight="0.24833998" />
      <window_info anchor="bottom" id="Debug" order="3" sideWeight="0.49856734" weight="0.21912351" />
      <window_info anchor="bottom" id="Cvs" order="4" weight="0.25" />
      <window_info anchor="bottom" id="Inspection" order="5" weight="0.4" />
      <window_info anchor="bottom" id="TODO" order="6" sideWeight="0.38653556" weight="0.3492696" />
      <window_info anchor="bottom" id="Console" order="7" />
<<<<<<< HEAD
      <window_info anchor="bottom" id="Terminal" order="8" weight="0.1806109" />
=======
      <window_info anchor="bottom" id="Terminal" order="8" weight="0.62417" />
>>>>>>> ef387748
      <window_info anchor="bottom" id="Event Log" order="9" sideWeight="0.50143266" side_tool="true" weight="0.47808766" />
      <window_info anchor="bottom" id="Version Control" order="10" weight="0.6069057" />
      <window_info anchor="bottom" id="Messages" order="11" weight="0.32934928" />
      <window_info anchor="bottom" id="DB Execution Console" order="12" />
      <window_info anchor="bottom" id="REST Client" order="13" sideWeight="0.49856734" weight="0.47808766" />
      <window_info anchor="bottom" id="RESTMan" order="14" weight="0.560425" />
      <window_info anchor="right" x="0" y="0" width="314" height="686" id="Documentation" side_tool="true" weight="0.3295129" />
      <window_info anchor="right" id="Commander" internal_type="SLIDING" order="0" type="SLIDING" weight="0.4" />
      <window_info anchor="right" id="Ant Build" order="1" weight="0.25" />
      <window_info anchor="right" content_ui="combo" id="Hierarchy" order="2" weight="0.25" />
      <window_info anchor="right" id="Palette" order="3" />
      <window_info anchor="right" id="Capture Analysis" order="4" />
      <window_info anchor="right" id="Maven" order="5" weight="0.1683381" />
      <window_info anchor="right" id="Theme Preview" order="6" />
      <window_info anchor="right" id="Palette&#9;" order="7" />
      <window_info anchor="right" x="0" y="0" width="314" height="686" id="Documentation" order="8" side_tool="true" weight="0.3295129" />
    </layout>
    <layout-to-restore>
      <window_info active="true" content_ui="combo" id="Project" order="0" sideWeight="0.4983871" visible="true" weight="0.21203439" />
      <window_info id="Structure" order="1" sideWeight="0.5016129" side_tool="true" weight="0.24659607" />
      <window_info id="Project Explorer" order="2" />
      <window_info id="Image Layers" order="3" />
      <window_info id="Designer" order="4" />
      <window_info id="UI Designer" order="5" />
      <window_info id="Job Explorer" order="6" />
      <window_info id="Capture Tool" order="7" />
      <window_info id="Favorites" order="8" side_tool="true" />
      <window_info id="DB Browser" order="9" />
      <window_info anchor="bottom" id="Message" order="0" />
      <window_info anchor="bottom" id="Find" order="1" />
      <window_info anchor="bottom" id="Run" order="2" sideWeight="0.49856734" weight="0.2749004" />
      <window_info anchor="bottom" id="Debug" order="3" sideWeight="0.49928367" visible="true" weight="0.26427624" />
      <window_info anchor="bottom" id="Cvs" order="4" weight="0.25" />
      <window_info anchor="bottom" id="Inspection" order="5" weight="0.4" />
      <window_info anchor="bottom" id="TODO" order="6" sideWeight="0.38653556" weight="0.3492696" />
      <window_info anchor="bottom" id="Console" order="7" />
      <window_info anchor="bottom" id="Terminal" order="8" weight="0.33997345" />
      <window_info anchor="bottom" id="Event Log" order="9" sideWeight="0.50143266" side_tool="true" weight="0.30677292" />
      <window_info anchor="bottom" id="Version Control" order="10" />
      <window_info anchor="bottom" id="Messages" order="11" />
      <window_info anchor="bottom" id="DB Execution Console" order="12" />
      <window_info anchor="right" id="Commander" internal_type="SLIDING" order="0" type="SLIDING" weight="0.4" />
      <window_info anchor="right" id="Ant Build" order="1" weight="0.25" />
      <window_info anchor="right" content_ui="combo" id="Hierarchy" order="2" weight="0.25" />
      <window_info anchor="right" id="Palette" order="3" />
      <window_info anchor="right" id="Capture Analysis" order="4" />
      <window_info anchor="right" id="Maven" order="5" weight="0.1683381" />
      <window_info anchor="right" id="Theme Preview" order="6" />
      <window_info anchor="right" id="Palette&#9;" order="7" />
    </layout-to-restore>
  </component>
  <component name="Vcs.Log.Tabs.Properties">
    <option name="TAB_STATES">
      <map>
        <entry key="MAIN">
          <value>
            <State>
              <option name="RECENTLY_FILTERED_USER_GROUPS">
                <collection />
              </option>
              <option name="RECENTLY_FILTERED_BRANCH_GROUPS">
                <collection />
              </option>
              <option name="COLUMN_ORDER">
                <list>
                  <option value="0" />
                  <option value="1" />
                  <option value="2" />
                  <option value="3" />
                </list>
              </option>
            </State>
          </value>
        </entry>
      </map>
    </option>
    <option name="RECENT_FILTERS">
      <map>
        <entry key="Branch">
          <value>
            <list />
          </value>
        </entry>
        <entry key="User">
          <value>
            <list />
          </value>
        </entry>
      </map>
    </option>
  </component>
  <component name="VcsManagerConfiguration">
    <option name="LOCAL_CHANGES_DETAILS_PREVIEW_SHOWN" value="true" />
    <MESSAGE value="feat(music): add basic structure of music component and music create function" />
    <option name="LAST_COMMIT_MESSAGE" value="feat(music): add basic structure of music component and music create function" />
  </component>
  <component name="XDebuggerManager">
    <watches-manager>
      <configuration name="com.poratu.idea.plugins.tomcat">
        <watch expression="request.getParameter(&quot;pageSize&quot;)" language="JAVA" />
        <watch expression="(artistService.count() + pageSize - 1) / pagination.getPageSize()" language="JAVA" />
      </configuration>
    </watches-manager>
  </component>
  <component name="antWorkspaceConfiguration">
    <option name="IS_AUTOSCROLL_TO_SOURCE" value="false" />
    <option name="FILTER_TARGETS" value="false" />
  </component>
  <component name="debuggerHistoryManager">
    <expressions id="watch">
      <expression>
        <expression-string>(artistService.count() + pageSize - 1) / pagination.getPageSize()</expression-string>
        <language-id>JAVA</language-id>
        <evaluation-mode>EXPRESSION</evaluation-mode>
      </expression>
      <expression>
        <expression-string>Math.ceil(2/5)</expression-string>
        <language-id>JAVA</language-id>
        <evaluation-mode>EXPRESSION</evaluation-mode>
      </expression>
      <expression>
        <expression-string>request.getParameter(&quot;pageSize&quot;)</expression-string>
        <language-id>JAVA</language-id>
        <evaluation-mode>EXPRESSION</evaluation-mode>
      </expression>
      <expression>
        <expression-string>request.getParameter(&quot;data&quot;)</expression-string>
        <language-id>JAVA</language-id>
        <evaluation-mode>EXPRESSION</evaluation-mode>
      </expression>
      <expression>
        <expression-string>request.getAttribute(&quot;data&quot;)</expression-string>
        <language-id>JAVA</language-id>
        <evaluation-mode>EXPRESSION</evaluation-mode>
      </expression>
      <expression>
        <expression-string>request.getAttribute(&quot;pageSize&quot;)</expression-string>
        <language-id>JAVA</language-id>
        <evaluation-mode>EXPRESSION</evaluation-mode>
      </expression>
      <expression>
        <expression-string>request.getAttribute(&quot;&quot;)</expression-string>
        <language-id>JAVA</language-id>
        <evaluation-mode>EXPRESSION</evaluation-mode>
      </expression>
      <expression>
        <expression-string>request.getRequestURI()</expression-string>
        <language-id>JAVA</language-id>
        <evaluation-mode>EXPRESSION</evaluation-mode>
      </expression>
      <expression>
        <expression-string>request.getAttribute(&quot;search&quot;)</expression-string>
        <language-id>JAVA</language-id>
        <evaluation-mode>EXPRESSION</evaluation-mode>
      </expression>
    </expressions>
    <expressions id="evaluateExpression">
      <expression>
        <expression-string>rs.getInt(1)</expression-string>
        <language-id>JAVA</language-id>
        <evaluation-mode>EXPRESSION</evaluation-mode>
      </expression>
      <expression>
        <expression-string>request.getParameter(&quot;pageSize&quot;)</expression-string>
        <language-id>JAVA</language-id>
        <evaluation-mode>EXPRESSION</evaluation-mode>
      </expression>
    </expressions>
  </component>
  <component name="editorHistoryManager">
    <entry file="file://$PROJECT_DIR$/src/main/java/com/zhonghuasheng/musicstore/service/impl/UserServiceImpl.java">
      <provider selected="true" editor-type-id="text-editor">
        <state relative-caret-position="242">
          <caret line="39" column="16" selection-start-line="39" selection-start-column="16" selection-end-line="39" selection-end-column="16" />
        </state>
      </provider>
    </entry>
    <entry file="file://$PROJECT_DIR$/src/main/java/com/zhonghuasheng/musicstore/action/user/CreateAction.java">
      <provider selected="true" editor-type-id="text-editor">
        <state relative-caret-position="531">
          <caret line="47" column="20" selection-start-line="47" selection-start-column="20" selection-end-line="47" selection-end-column="20" />
          <folding>
            <element signature="imports" expanded="true" />
          </folding>
        </state>
      </provider>
    </entry>
    <entry file="file://$PROJECT_DIR$/src/main/java/com/zhonghuasheng/musicstore/action/music/CreateAction.java">
      <provider selected="true" editor-type-id="text-editor">
        <state relative-caret-position="531">
          <caret line="46" column="13" selection-start-line="46" selection-start-column="13" selection-end-line="46" selection-end-column="13" />
          <folding>
            <element signature="imports" expanded="true" />
          </folding>
        </state>
      </provider>
    </entry>
    <entry file="file://$PROJECT_DIR$/pom.xml">
      <provider selected="true" editor-type-id="text-editor">
        <state relative-caret-position="305">
          <caret line="18" column="16" lean-forward="true" selection-start-line="18" selection-start-column="16" selection-end-line="18" selection-end-column="16" />
        </state>
      </provider>
    </entry>
    <entry file="file://$PROJECT_DIR$/src/main/java/com/zhonghuasheng/musicstore/service/ArtistService.java">
      <provider selected="true" editor-type-id="text-editor">
        <state relative-caret-position="120">
          <caret line="9" column="14" selection-start-line="9" selection-start-column="14" selection-end-line="9" selection-end-column="14" />
        </state>
      </provider>
    </entry>
    <entry file="file://$PROJECT_DIR$/src/main/webapp/WEB-INF/html/artist/list.jsp">
      <provider selected="true" editor-type-id="text-editor">
        <state relative-caret-position="354">
          <caret line="95" column="40" selection-start-line="95" selection-start-column="40" selection-end-line="95" selection-end-column="40" />
        </state>
      </provider>
    </entry>
    <entry file="file://$PROJECT_DIR$/src/main/webapp/static/js/artist/list.js">
      <provider selected="true" editor-type-id="text-editor">
        <state relative-caret-position="300">
          <caret line="15" column="5" selection-end-line="142" selection-end-column="1" />
        </state>
      </provider>
    </entry>
    <entry file="file://$PROJECT_DIR$/src/main/java/com/zhonghuasheng/musicstore/dao/BaseDAO.java">
      <provider selected="true" editor-type-id="text-editor">
        <state relative-caret-position="40">
          <caret line="2" column="17" selection-start-line="2" selection-start-column="17" selection-end-line="2" selection-end-column="17" />
        </state>
      </provider>
    </entry>
    <entry file="file://$PROJECT_DIR$/src/main/java/com/zhonghuasheng/musicstore/service/impl/ArtistServiceImpl.java">
      <provider selected="true" editor-type-id="text-editor">
        <state relative-caret-position="320">
          <caret line="25" column="27" lean-forward="true" selection-start-line="25" selection-start-column="27" selection-end-line="25" selection-end-column="27" />
          <folding>
            <element signature="e#1448#1449#0" expanded="true" />
            <element signature="e#1493#1494#0" expanded="true" />
            <element signature="e#1533#1534#0" expanded="true" />
            <element signature="e#1573#1574#0" expanded="true" />
            <element signature="e#1621#1622#0" expanded="true" />
            <element signature="e#1660#1661#0" expanded="true" />
          </folding>
        </state>
      </provider>
    </entry>
    <entry file="file://$PROJECT_DIR$/src/main/java/com/zhonghuasheng/musicstore/dao/MusicDAO.java">
      <provider selected="true" editor-type-id="text-editor">
        <state relative-caret-position="200">
          <caret line="10" column="8" selection-start-line="10" selection-start-column="8" selection-end-line="10" selection-end-column="8" />
          <folding>
            <element signature="imports" expanded="true" />
          </folding>
        </state>
      </provider>
    </entry>
    <entry file="file://$PROJECT_DIR$/src/main/java/com/zhonghuasheng/musicstore/model/Pagination.java">
      <provider selected="true" editor-type-id="text-editor">
        <state relative-caret-position="80">
          <caret line="4" column="13" selection-start-line="4" selection-start-column="13" selection-end-line="4" selection-end-column="13" />
        </state>
      </provider>
    </entry>
    <entry file="file://$PROJECT_DIR$/src/main/java/com/zhonghuasheng/musicstore/action/artist/ListAction.java">
      <provider selected="true" editor-type-id="text-editor">
        <state relative-caret-position="420">
          <caret line="36" lean-forward="true" selection-start-line="36" selection-end-line="36" />
        </state>
      </provider>
    </entry>
    <entry file="file://$PROJECT_DIR$/src/main/java/com/zhonghuasheng/musicstore/model/Music.java">
      <provider selected="true" editor-type-id="text-editor">
        <state relative-caret-position="160">
          <caret line="9" column="33" selection-start-line="9" selection-start-column="22" selection-end-line="9" selection-end-column="33" />
          <folding>
            <element signature="imports" expanded="true" />
          </folding>
        </state>
      </provider>
    </entry>
    <entry file="file://$PROJECT_DIR$/src/main/java/com/zhonghuasheng/musicstore/dao/impl/ArtistDAOImpl.java">
      <provider selected="true" editor-type-id="text-editor">
        <state relative-caret-position="1380">
          <caret line="78" column="19" selection-start-line="78" selection-start-column="19" selection-end-line="78" selection-end-column="19" />
          <folding>
            <element signature="e#3959#3960#0" expanded="true" />
            <element signature="e#4001#4002#0" expanded="true" />
          </folding>
        </state>
      </provider>
    </entry>
    <entry file="file://$PROJECT_DIR$/src/main/java/com/zhonghuasheng/musicstore/action/artist/DeleteAction.java">
      <provider selected="true" editor-type-id="text-editor">
        <state relative-caret-position="320">
          <caret line="25" lean-forward="true" selection-start-line="25" selection-end-line="25" />
        </state>
      </provider>
    </entry>
    <entry file="file://$PROJECT_DIR$/src/main/java/com/zhonghuasheng/musicstore/service/MusicService.java">
      <provider selected="true" editor-type-id="text-editor">
        <state relative-caret-position="180">
          <caret line="12" selection-start-line="12" selection-end-line="12" />
        </state>
      </provider>
    </entry>
    <entry file="file://$PROJECT_DIR$/src/main/java/com/zhonghuasheng/musicstore/dao/impl/MusicDAOImpl.java">
      <provider selected="true" editor-type-id="text-editor">
        <state relative-caret-position="-5">
          <caret line="107" selection-start-line="107" selection-end-line="107" />
          <folding>
            <element signature="imports" expanded="true" />
          </folding>
        </state>
      </provider>
    </entry>
    <entry file="file://$PROJECT_DIR$/src/main/java/com/zhonghuasheng/musicstore/action/music/ListAction.java">
      <provider selected="true" editor-type-id="text-editor">
        <state relative-caret-position="552">
          <caret line="48" selection-start-line="48" selection-end-line="49" selection-end-column="54" />
          <folding>
            <element signature="imports" expanded="true" />
          </folding>
        </state>
      </provider>
    </entry>
    <entry file="file://$PROJECT_DIR$/src/main/java/com/zhonghuasheng/musicstore/action/music/DeleteAction.java">
      <provider selected="true" editor-type-id="text-editor">
        <state relative-caret-position="440">
          <caret line="30" column="1" selection-start-line="30" selection-start-column="1" selection-end-line="30" selection-end-column="1" />
        </state>
      </provider>
    </entry>
    <entry file="file://$PROJECT_DIR$/src/main/webapp/WEB-INF/html/music/edit.jsp" />
    <entry file="file://$PROJECT_DIR$/src/main/java/com/zhonghuasheng/musicstore/dao/impl/AbstractBaseDAOImpl.java">
      <provider selected="true" editor-type-id="text-editor">
        <state relative-caret-position="288">
          <caret line="36" selection-start-line="36" selection-end-line="36" />
          <folding>
            <element signature="imports" expanded="true" />
            <element signature="e#864#865#0" expanded="true" />
          </folding>
        </state>
      </provider>
    </entry>
    <entry file="file://$PROJECT_DIR$/src/main/java/com/zhonghuasheng/musicstore/action/music/EditAction.java">
      <provider selected="true" editor-type-id="text-editor">
        <state relative-caret-position="540">
          <caret line="27" column="9" selection-start-line="27" selection-start-column="9" selection-end-line="27" selection-end-column="9" />
        </state>
      </provider>
    </entry>
    <entry file="file://$PROJECT_DIR$/src/main/java/com/zhonghuasheng/musicstore/service/impl/MusicServiceImpl.java">
      <provider selected="true" editor-type-id="text-editor">
        <state relative-caret-position="665">
          <caret line="48" selection-start-line="48" selection-end-line="48" />
          <folding>
            <element signature="imports" expanded="true" />
            <element signature="e#1065#1066#0" expanded="true" />
            <element signature="e#1104#1105#0" expanded="true" />
            <element signature="e#1160#1161#0" expanded="true" />
            <element signature="e#1204#1205#0" expanded="true" />
          </folding>
        </state>
      </provider>
    </entry>
    <entry file="file://$PROJECT_DIR$/src/main/webapp/WEB-INF/html/music/list.jsp">
      <provider selected="true" editor-type-id="text-editor">
        <state relative-caret-position="220">
          <caret line="11" column="9" lean-forward="true" selection-start-line="11" selection-start-column="9" selection-end-line="11" selection-end-column="9" />
        </state>
      </provider>
    </entry>
    <entry file="jspclass://E:/code/musicstore-jsp/src/main/webapp/WEB-INF/html/music/list.jsp" />
    <entry file="file://$PROJECT_DIR$/src/main/webapp/static/js/music/list.js">
      <provider selected="true" editor-type-id="text-editor">
        <state relative-caret-position="348">
          <caret line="49" column="20" selection-start-line="49" selection-start-column="20" selection-end-line="49" selection-end-column="20" />
        </state>
      </provider>
    </entry>
    <entry file="file://$PROJECT_DIR$/src/main/webapp/WEB-INF/html/user/login.jsp">
      <provider selected="true" editor-type-id="text-editor">
        <state relative-caret-position="680">
          <caret line="34" column="14" selection-start-line="34" selection-start-column="14" selection-end-line="34" selection-end-column="14" />
        </state>
      </provider>
    </entry>
    <entry file="file://$PROJECT_DIR$/src/main/webapp/WEB-INF/html/user/register.jsp">
      <provider selected="true" editor-type-id="text-editor">
        <state relative-caret-position="380">
          <caret line="19" column="39" selection-start-line="19" selection-start-column="39" selection-end-line="19" selection-end-column="39" />
        </state>
      </provider>
    </entry>
    <entry file="file://$PROJECT_DIR$/src/main/webapp/static/css/login.css">
      <provider selected="true" editor-type-id="text-editor" />
    </entry>
    <entry file="file://$PROJECT_DIR$/src/main/webapp/static/js/artist/create.js">
      <provider selected="true" editor-type-id="text-editor">
        <state relative-caret-position="180">
          <caret line="9" column="9" selection-start-line="9" selection-start-column="9" selection-end-line="9" selection-end-column="9" />
        </state>
      </provider>
    </entry>
    <entry file="file://$PROJECT_DIR$/src/main/webapp/WEB-INF/html/artist/create.jsp">
      <provider selected="true" editor-type-id="text-editor">
        <state relative-caret-position="240">
          <caret line="12" column="4" selection-start-line="12" selection-start-column="4" selection-end-line="12" selection-end-column="56" />
        </state>
      </provider>
    </entry>
    <entry file="file://$PROJECT_DIR$/src/main/webapp/static/bootstrap/js/bootstrap.js">
      <provider selected="true" editor-type-id="text-editor">
        <state relative-caret-position="20">
          <caret line="1" column="20" selection-start-line="1" selection-start-column="15" selection-end-line="1" selection-end-column="20" />
        </state>
      </provider>
    </entry>
    <entry file="file://$PROJECT_DIR$/src/main/webapp/static/image/favicon.ico">
      <provider selected="true" editor-type-id="images" />
    </entry>
<<<<<<< HEAD
=======
    <entry file="jspclass://E:/code/musicstore-jsp/src/main/webapp/WEB-INF/html/admin/header.jsp" />
>>>>>>> ef387748
    <entry file="file://$PROJECT_DIR$/src/main/webapp/WEB-INF/html/common/header.jsp">
      <provider selected="true" editor-type-id="text-editor">
        <state relative-caret-position="220">
          <caret line="11" column="7" lean-forward="true" selection-start-line="11" selection-start-column="7" selection-end-line="11" selection-end-column="7" />
        </state>
      </provider>
    </entry>
    <entry file="file://$PROJECT_DIR$/src/main/webapp/WEB-INF/web.xml">
      <provider selected="true" editor-type-id="text-editor" />
    </entry>
    <entry file="file://$PROJECT_DIR$/src/main/webapp/WEB-INF/html/admin/dashboard.jsp">
      <provider selected="true" editor-type-id="text-editor" />
    </entry>
    <entry file="file://$PROJECT_DIR$/src/main/webapp/WEB-INF/html/admin/footer.jsp">
      <provider selected="true" editor-type-id="text-editor">
        <state relative-caret-position="360">
          <caret line="18" column="7" lean-forward="true" selection-start-line="18" selection-start-column="7" selection-end-line="18" selection-end-column="7" />
        </state>
      </provider>
    </entry>
<<<<<<< HEAD
    <entry file="jspclass://E:/code/musicstore-jsp/src/main/webapp/WEB-INF/html/admin/footer.jsp" />
=======
    <entry file="jspclass://E:/code/musicstore-jsp/src/main/webapp/WEB-INF/html/admin/footer.jsp">
      <provider selected="true" editor-type-id="text-editor" />
    </entry>
>>>>>>> ef387748
    <entry file="file://$PROJECT_DIR$/src/main/webapp/static/css/admin-management.css">
      <provider selected="true" editor-type-id="text-editor">
        <state relative-caret-position="340">
          <caret line="17" column="21" lean-forward="true" selection-start-line="17" selection-start-column="21" selection-end-line="17" selection-end-column="21" />
        </state>
      </provider>
    </entry>
    <entry file="jspclass://E:/code/musicstore-jsp/src/main/webapp/WEB-INF/html/admin/header.jsp">
<<<<<<< HEAD
=======
      <provider selected="true" editor-type-id="text-editor" />
    </entry>
    <entry file="jspclass://E:/code/musicstore-jsp/src/main/webapp/WEB-INF/html/admin/header.jsp">
      <provider selected="true" editor-type-id="text-editor" />
    </entry>
    <entry file="jspclass://E:/code/musicstore-jsp/src/main/webapp/WEB-INF/html/admin/header.jsp">
      <provider selected="true" editor-type-id="text-editor">
        <state relative-caret-position="260">
          <caret line="15" column="10" lean-forward="true" selection-start-line="15" selection-start-column="10" selection-end-line="15" selection-end-column="10" />
        </state>
      </provider>
    </entry>
    <entry file="jspclass://E:/code/musicstore-jsp/src/main/webapp/WEB-INF/html/admin/header.jsp">
      <provider selected="true" editor-type-id="text-editor">
        <state relative-caret-position="260">
          <caret line="15" column="10" lean-forward="true" selection-start-line="15" selection-start-column="10" selection-end-line="15" selection-end-column="10" />
        </state>
      </provider>
    </entry>
    <entry file="jspclass://E:/code/musicstore-jsp/src/main/webapp/WEB-INF/html/admin/header.jsp">
>>>>>>> ef387748
      <provider selected="true" editor-type-id="text-editor">
        <state relative-caret-position="260">
          <caret line="15" column="10" lean-forward="true" selection-start-line="15" selection-start-column="10" selection-end-line="15" selection-end-column="10" />
        </state>
      </provider>
    </entry>
    <entry file="file://$PROJECT_DIR$/src/main/webapp/WEB-INF/html/admin/header.jsp">
      <provider selected="true" editor-type-id="text-editor">
        <state relative-caret-position="200">
          <caret line="10" column="4" lean-forward="true" selection-start-line="10" selection-start-column="4" selection-end-line="10" selection-end-column="94" />
        </state>
      </provider>
    </entry>
    <entry file="file://$PROJECT_DIR$/src/main/webapp/static/swiper/swiper.css">
      <provider selected="true" editor-type-id="text-editor">
        <state relative-caret-position="688">
          <caret line="530" column="1" selection-start-line="530" selection-start-column="1" selection-end-line="530" selection-end-column="1" />
        </state>
      </provider>
    </entry>
    <entry file="file://$PROJECT_DIR$/src/main/webapp/static/swiper/swiper.js">
      <provider selected="true" editor-type-id="text-editor">
        <state relative-caret-position="688">
          <caret line="8628" column="34" selection-start-line="8628" selection-start-column="34" selection-end-line="8628" selection-end-column="34" />
        </state>
      </provider>
    </entry>
    <entry file="file://$PROJECT_DIR$/src/main/webapp/static/css/home.css">
      <provider selected="true" editor-type-id="text-editor">
<<<<<<< HEAD
        <state relative-caret-position="360">
          <caret line="96" selection-start-line="96" selection-end-line="96" />
        </state>
      </provider>
    </entry>
    <entry file="file://$PROJECT_DIR$/README.md">
      <provider selected="true" editor-type-id="split-provider[text-editor;markdown-preview-editor]">
        <state split_layout="FIRST">
          <first_editor relative-caret-position="249">
            <caret line="61" column="87" lean-forward="true" selection-start-line="61" selection-start-column="87" selection-end-line="61" selection-end-column="87" />
          </first_editor>
          <second_editor />
=======
        <state relative-caret-position="540">
          <caret line="105" column="17" selection-start-line="105" selection-start-column="17" selection-end-line="105" selection-end-column="17" />
>>>>>>> ef387748
        </state>
      </provider>
    </entry>
    <entry file="file://$PROJECT_DIR$/src/main/webapp/home.jsp">
      <provider selected="true" editor-type-id="text-editor">
<<<<<<< HEAD
        <state relative-caret-position="200">
          <caret line="10" selection-start-line="10" selection-end-line="10" />
=======
        <state relative-caret-position="580">
          <caret line="86" selection-start-line="86" selection-end-line="88" selection-end-column="3" />
>>>>>>> ef387748
        </state>
      </provider>
    </entry>
  </component>
  <component name="masterDetails">
    <states>
      <state key="ArtifactsStructureConfigurable.UI">
        <settings>
          <artifact-editor />
          <last-edited>unnamed</last-edited>
          <splitter-proportions>
            <option name="proportions">
              <list>
                <option value="0.2" />
              </list>
            </option>
          </splitter-proportions>
        </settings>
      </state>
      <state key="FacetStructureConfigurable.UI">
        <settings>
          <last-edited>No facets are configured</last-edited>
          <splitter-proportions>
            <option name="proportions">
              <list>
                <option value="0.2" />
              </list>
            </option>
          </splitter-proportions>
        </settings>
      </state>
      <state key="GlobalLibrariesConfigurable.UI">
        <settings>
          <splitter-proportions>
            <option name="proportions">
              <list>
                <option value="0.2" />
              </list>
            </option>
          </splitter-proportions>
        </settings>
      </state>
      <state key="JdkListConfigurable.UI">
        <settings>
          <last-edited>1.8 (1)</last-edited>
          <splitter-proportions>
            <option name="proportions">
              <list>
                <option value="0.2" />
              </list>
            </option>
          </splitter-proportions>
        </settings>
      </state>
      <state key="ModuleStructureConfigurable.UI">
        <settings>
          <last-edited>musicstore-jsp</last-edited>
          <splitter-proportions>
            <option name="proportions">
              <list>
                <option value="0.2" />
                <option value="0.6" />
              </list>
            </option>
          </splitter-proportions>
        </settings>
      </state>
      <state key="ProjectJDKs.UI">
        <settings>
          <last-edited>1.8</last-edited>
          <splitter-proportions>
            <option name="proportions">
              <list>
                <option value="0.2" />
              </list>
            </option>
          </splitter-proportions>
        </settings>
      </state>
      <state key="ProjectLibrariesConfigurable.UI">
        <settings>
          <last-edited>Maven: javax.servlet:javax.servlet-api:3.0.1</last-edited>
          <splitter-proportions>
            <option name="proportions">
              <list>
                <option value="0.2" />
              </list>
            </option>
          </splitter-proportions>
        </settings>
      </state>
    </states>
  </component>
  <component name="mavenExecuteGoalHistory">
    <option value="$PROJECT_DIR$" />
    <option value="clean package  -Dmaven.test.skip=true" />
    <option value="clean package install  -Dmaven.test.skip=true" />
    <option value="clean package install" />
  </component>
</project><|MERGE_RESOLUTION|>--- conflicted
+++ resolved
@@ -2,18 +2,11 @@
 <project version="4">
   <component name="ChangeListManager">
     <list default="true" id="986906e6-0956-48c8-bb19-1e80649e805b" name="Default Changelist" comment="">
-<<<<<<< HEAD
-      <change beforePath="$PROJECT_DIR$/.idea/workspace.xml" beforeDir="false" afterPath="$PROJECT_DIR$/.idea/workspace.xml" afterDir="false" />
-      <change beforePath="$PROJECT_DIR$/README.md" beforeDir="false" afterPath="$PROJECT_DIR$/README.md" afterDir="false" />
-      <change beforePath="$PROJECT_DIR$/src/main/webapp/home.jsp" beforeDir="false" afterPath="$PROJECT_DIR$/src/main/webapp/home.jsp" afterDir="false" />
-      <change beforePath="$PROJECT_DIR$/src/main/webapp/static/image/favicon.ico" beforeDir="false" afterPath="$PROJECT_DIR$/src/main/webapp/static/image/favicon.ico" afterDir="false" />
-=======
       <change afterPath="$PROJECT_DIR$/src/main/webapp/static/swiper/swiper.css" afterDir="false" />
       <change afterPath="$PROJECT_DIR$/src/main/webapp/static/swiper/swiper.js" afterDir="false" />
       <change beforePath="$PROJECT_DIR$/.idea/workspace.xml" beforeDir="false" afterPath="$PROJECT_DIR$/.idea/workspace.xml" afterDir="false" />
       <change beforePath="$PROJECT_DIR$/src/main/webapp/home.jsp" beforeDir="false" afterPath="$PROJECT_DIR$/src/main/webapp/home.jsp" afterDir="false" />
       <change beforePath="$PROJECT_DIR$/src/main/webapp/static/css/home.css" beforeDir="false" afterPath="$PROJECT_DIR$/src/main/webapp/static/css/home.css" afterDir="false" />
->>>>>>> ef387748
     </list>
     <ignored path="$PROJECT_DIR$/out/" />
     <ignored path="$PROJECT_DIR$/target/" />
@@ -31,13 +24,8 @@
       <file pinned="false" current-in-tab="true">
         <entry file="file://$PROJECT_DIR$/src/main/webapp/home.jsp">
           <provider selected="true" editor-type-id="text-editor">
-<<<<<<< HEAD
-            <state relative-caret-position="200">
-              <caret line="10" selection-start-line="10" selection-end-line="10" />
-=======
             <state relative-caret-position="580">
               <caret line="86" selection-start-line="86" selection-end-line="88" selection-end-column="3" />
->>>>>>> ef387748
             </state>
           </provider>
         </entry>
@@ -45,25 +33,8 @@
       <file pinned="false" current-in-tab="false">
         <entry file="file://$PROJECT_DIR$/src/main/webapp/static/css/home.css">
           <provider selected="true" editor-type-id="text-editor">
-<<<<<<< HEAD
-            <state relative-caret-position="360">
-              <caret line="96" selection-start-line="96" selection-end-line="96" />
-            </state>
-          </provider>
-        </entry>
-      </file>
-      <file pinned="false" current-in-tab="false">
-        <entry file="file://$PROJECT_DIR$/README.md">
-          <provider selected="true" editor-type-id="split-provider[text-editor;markdown-preview-editor]">
-            <state split_layout="FIRST">
-              <first_editor relative-caret-position="249">
-                <caret line="61" column="87" lean-forward="true" selection-start-line="61" selection-start-column="87" selection-end-line="61" selection-end-column="87" />
-              </first_editor>
-              <second_editor />
-=======
             <state relative-caret-position="540">
               <caret line="105" column="17" selection-start-line="105" selection-start-column="17" selection-end-line="105" selection-end-column="17" />
->>>>>>> ef387748
             </state>
           </provider>
         </entry>
@@ -179,15 +150,9 @@
       <select />
     </treeState>
   </component>
-<<<<<<< HEAD
-  <component name="ProjectFrameBounds" extendedState="7">
-    <option name="x" value="1018" />
-    <option name="y" value="158" />
-=======
   <component name="ProjectFrameBounds" extendedState="6">
     <option name="x" value="-8" />
     <option name="y" value="-8" />
->>>>>>> ef387748
     <option name="width" value="1456" />
     <option name="height" value="886" />
   </component>
@@ -241,10 +206,6 @@
               <item name="main" type="462c0819:PsiDirectoryNode" />
               <item name="webapp" type="462c0819:PsiDirectoryNode" />
               <item name="static" type="462c0819:PsiDirectoryNode" />
-<<<<<<< HEAD
-              <item name="image" type="462c0819:PsiDirectoryNode" />
-            </path>
-=======
               <item name="bootstrap" type="462c0819:PsiDirectoryNode" />
             </path>
             <path>
@@ -302,7 +263,6 @@
               <item name="html" type="462c0819:PsiDirectoryNode" />
               <item name="common" type="462c0819:PsiDirectoryNode" />
             </path>
->>>>>>> ef387748
           </expand>
           <select />
         </subPane>
@@ -418,11 +378,7 @@
     <frame x="-8" y="-8" width="1456" height="886" extended-state="6" />
     <editor active="true" />
     <layout>
-<<<<<<< HEAD
-      <window_info active="true" content_ui="combo" id="Project" order="0" sideWeight="0.4983871" visible="true" weight="0.21418338" />
-=======
       <window_info active="true" content_ui="combo" id="Project" order="0" sideWeight="0.4983871" visible="true" weight="0.26002866" />
->>>>>>> ef387748
       <window_info id="Structure" order="1" sideWeight="0.5016129" side_tool="true" weight="0.24659607" />
       <window_info id="Project Explorer" order="2" />
       <window_info id="Image Layers" order="3" />
@@ -440,11 +396,7 @@
       <window_info anchor="bottom" id="Inspection" order="5" weight="0.4" />
       <window_info anchor="bottom" id="TODO" order="6" sideWeight="0.38653556" weight="0.3492696" />
       <window_info anchor="bottom" id="Console" order="7" />
-<<<<<<< HEAD
-      <window_info anchor="bottom" id="Terminal" order="8" weight="0.1806109" />
-=======
       <window_info anchor="bottom" id="Terminal" order="8" weight="0.62417" />
->>>>>>> ef387748
       <window_info anchor="bottom" id="Event Log" order="9" sideWeight="0.50143266" side_tool="true" weight="0.47808766" />
       <window_info anchor="bottom" id="Version Control" order="10" weight="0.6069057" />
       <window_info anchor="bottom" id="Messages" order="11" weight="0.32934928" />
@@ -867,10 +819,7 @@
     <entry file="file://$PROJECT_DIR$/src/main/webapp/static/image/favicon.ico">
       <provider selected="true" editor-type-id="images" />
     </entry>
-<<<<<<< HEAD
-=======
     <entry file="jspclass://E:/code/musicstore-jsp/src/main/webapp/WEB-INF/html/admin/header.jsp" />
->>>>>>> ef387748
     <entry file="file://$PROJECT_DIR$/src/main/webapp/WEB-INF/html/common/header.jsp">
       <provider selected="true" editor-type-id="text-editor">
         <state relative-caret-position="220">
@@ -891,13 +840,9 @@
         </state>
       </provider>
     </entry>
-<<<<<<< HEAD
-    <entry file="jspclass://E:/code/musicstore-jsp/src/main/webapp/WEB-INF/html/admin/footer.jsp" />
-=======
     <entry file="jspclass://E:/code/musicstore-jsp/src/main/webapp/WEB-INF/html/admin/footer.jsp">
       <provider selected="true" editor-type-id="text-editor" />
     </entry>
->>>>>>> ef387748
     <entry file="file://$PROJECT_DIR$/src/main/webapp/static/css/admin-management.css">
       <provider selected="true" editor-type-id="text-editor">
         <state relative-caret-position="340">
@@ -906,8 +851,6 @@
       </provider>
     </entry>
     <entry file="jspclass://E:/code/musicstore-jsp/src/main/webapp/WEB-INF/html/admin/header.jsp">
-<<<<<<< HEAD
-=======
       <provider selected="true" editor-type-id="text-editor" />
     </entry>
     <entry file="jspclass://E:/code/musicstore-jsp/src/main/webapp/WEB-INF/html/admin/header.jsp">
@@ -928,7 +871,6 @@
       </provider>
     </entry>
     <entry file="jspclass://E:/code/musicstore-jsp/src/main/webapp/WEB-INF/html/admin/header.jsp">
->>>>>>> ef387748
       <provider selected="true" editor-type-id="text-editor">
         <state relative-caret-position="260">
           <caret line="15" column="10" lean-forward="true" selection-start-line="15" selection-start-column="10" selection-end-line="15" selection-end-column="10" />
@@ -958,35 +900,15 @@
     </entry>
     <entry file="file://$PROJECT_DIR$/src/main/webapp/static/css/home.css">
       <provider selected="true" editor-type-id="text-editor">
-<<<<<<< HEAD
-        <state relative-caret-position="360">
-          <caret line="96" selection-start-line="96" selection-end-line="96" />
-        </state>
-      </provider>
-    </entry>
-    <entry file="file://$PROJECT_DIR$/README.md">
-      <provider selected="true" editor-type-id="split-provider[text-editor;markdown-preview-editor]">
-        <state split_layout="FIRST">
-          <first_editor relative-caret-position="249">
-            <caret line="61" column="87" lean-forward="true" selection-start-line="61" selection-start-column="87" selection-end-line="61" selection-end-column="87" />
-          </first_editor>
-          <second_editor />
-=======
         <state relative-caret-position="540">
           <caret line="105" column="17" selection-start-line="105" selection-start-column="17" selection-end-line="105" selection-end-column="17" />
->>>>>>> ef387748
         </state>
       </provider>
     </entry>
     <entry file="file://$PROJECT_DIR$/src/main/webapp/home.jsp">
       <provider selected="true" editor-type-id="text-editor">
-<<<<<<< HEAD
-        <state relative-caret-position="200">
-          <caret line="10" selection-start-line="10" selection-end-line="10" />
-=======
         <state relative-caret-position="580">
           <caret line="86" selection-start-line="86" selection-end-line="88" selection-end-column="3" />
->>>>>>> ef387748
         </state>
       </provider>
     </entry>
