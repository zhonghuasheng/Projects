--- conflicted
+++ resolved
@@ -2,18 +2,10 @@
 <project version="4">
   <component name="ChangeListManager">
     <list default="true" id="986906e6-0956-48c8-bb19-1e80649e805b" name="Default Changelist" comment="">
-<<<<<<< HEAD
-      <change afterPath="$PROJECT_DIR$/src/main/webapp/static/image/music.png" afterDir="false" />
-      <change afterPath="$PROJECT_DIR$/src/main/webapp/static/image/music.svg" afterDir="false" />
+      <change afterPath="$PROJECT_DIR$/requirement/musicstore-jsp-2019-12-31.png" afterDir="false" />
       <change beforePath="$PROJECT_DIR$/.idea/workspace.xml" beforeDir="false" afterPath="$PROJECT_DIR$/.idea/workspace.xml" afterDir="false" />
+      <change beforePath="$PROJECT_DIR$/README.md" beforeDir="false" afterPath="$PROJECT_DIR$/README.md" afterDir="false" />
       <change beforePath="$PROJECT_DIR$/src/main/webapp/home.jsp" beforeDir="false" afterPath="$PROJECT_DIR$/src/main/webapp/home.jsp" afterDir="false" />
-      <change beforePath="$PROJECT_DIR$/src/main/webapp/static/css/home.css" beforeDir="false" afterPath="$PROJECT_DIR$/src/main/webapp/static/css/home.css" afterDir="false" />
-=======
-      <change afterPath="$PROJECT_DIR$/src/main/webapp/static/css/home.css" afterDir="false" />
-      <change beforePath="$PROJECT_DIR$/.idea/workspace.xml" beforeDir="false" afterPath="$PROJECT_DIR$/.idea/workspace.xml" afterDir="false" />
-      <change beforePath="$PROJECT_DIR$/src/main/webapp/WEB-INF/html/admin/footer.jsp" beforeDir="false" afterPath="$PROJECT_DIR$/src/main/webapp/WEB-INF/html/admin/footer.jsp" afterDir="false" />
-      <change beforePath="$PROJECT_DIR$/src/main/webapp/home.jsp" beforeDir="false" afterPath="$PROJECT_DIR$/src/main/webapp/home.jsp" afterDir="false" />
->>>>>>> d0e30d6d
     </list>
     <ignored path="$PROJECT_DIR$/out/" />
     <ignored path="$PROJECT_DIR$/target/" />
@@ -28,7 +20,6 @@
   </component>
   <component name="FileEditorManager">
     <leaf SIDE_TABS_SIZE_LIMIT_KEY="300">
-<<<<<<< HEAD
       <file pinned="false" current-in-tab="false">
         <entry file="file://$PROJECT_DIR$/src/main/webapp/home.jsp">
           <provider selected="true" editor-type-id="text-editor">
@@ -41,24 +32,8 @@
       <file pinned="false" current-in-tab="true">
         <entry file="file://$PROJECT_DIR$/src/main/webapp/static/css/home.css">
           <provider selected="true" editor-type-id="text-editor">
-            <state relative-caret-position="120">
-              <caret line="9" selection-start-line="9" selection-end-line="9" />
-=======
-      <file pinned="false" current-in-tab="true">
-        <entry file="file://$PROJECT_DIR$/src/main/webapp/home.jsp">
-          <provider selected="true" editor-type-id="text-editor">
-            <state relative-caret-position="348">
-              <caret line="66" column="16" lean-forward="true" selection-start-line="66" selection-start-column="16" selection-end-line="66" selection-end-column="16" />
-            </state>
-          </provider>
-        </entry>
-      </file>
-      <file pinned="false" current-in-tab="false">
-        <entry file="file://$PROJECT_DIR$/src/main/webapp/static/css/home.css">
-          <provider selected="true" editor-type-id="text-editor">
-            <state relative-caret-position="668">
-              <caret line="84" column="21" selection-start-line="84" selection-start-column="21" selection-end-line="84" selection-end-column="21" />
->>>>>>> d0e30d6d
+            <state relative-caret-position="102">
+              <caret line="25" column="27" selection-start-line="25" selection-start-column="27" selection-end-line="25" selection-end-column="27" />
             </state>
           </provider>
         </entry>
@@ -146,13 +121,8 @@
         <option value="$PROJECT_DIR$/src/main/webapp/WEB-INF/html/user/register.jsp" />
         <option value="$PROJECT_DIR$/src/main/webapp/WEB-INF/html/admin/footer.jsp" />
         <option value="$PROJECT_DIR$/src/main/webapp/WEB-INF/html/admin/header.jsp" />
-<<<<<<< HEAD
         <option value="$PROJECT_DIR$/src/main/webapp/home.jsp" />
         <option value="$PROJECT_DIR$/src/main/webapp/static/css/home.css" />
-=======
-        <option value="$PROJECT_DIR$/src/main/webapp/static/css/home.css" />
-        <option value="$PROJECT_DIR$/src/main/webapp/home.jsp" />
->>>>>>> d0e30d6d
       </list>
     </option>
   </component>
@@ -363,7 +333,6 @@
               <item name="src" type="462c0819:PsiDirectoryNode" />
               <item name="main" type="462c0819:PsiDirectoryNode" />
               <item name="webapp" type="462c0819:PsiDirectoryNode" />
-<<<<<<< HEAD
               <item name="static" type="462c0819:PsiDirectoryNode" />
               <item name="css" type="462c0819:PsiDirectoryNode" />
             </path>
@@ -403,29 +372,6 @@
               <item name="html" type="462c0819:PsiDirectoryNode" />
               <item name="admin" type="462c0819:PsiDirectoryNode" />
             </path>
-=======
-              <item name="WEB-INF" type="462c0819:PsiDirectoryNode" />
-            </path>
-            <path>
-              <item name="musicstore-jsp" type="b2602c69:ProjectViewProjectNode" />
-              <item name="musicstore-jsp" type="462c0819:PsiDirectoryNode" />
-              <item name="src" type="462c0819:PsiDirectoryNode" />
-              <item name="main" type="462c0819:PsiDirectoryNode" />
-              <item name="webapp" type="462c0819:PsiDirectoryNode" />
-              <item name="WEB-INF" type="462c0819:PsiDirectoryNode" />
-              <item name="html" type="462c0819:PsiDirectoryNode" />
-            </path>
-            <path>
-              <item name="musicstore-jsp" type="b2602c69:ProjectViewProjectNode" />
-              <item name="musicstore-jsp" type="462c0819:PsiDirectoryNode" />
-              <item name="src" type="462c0819:PsiDirectoryNode" />
-              <item name="main" type="462c0819:PsiDirectoryNode" />
-              <item name="webapp" type="462c0819:PsiDirectoryNode" />
-              <item name="WEB-INF" type="462c0819:PsiDirectoryNode" />
-              <item name="html" type="462c0819:PsiDirectoryNode" />
-              <item name="admin" type="462c0819:PsiDirectoryNode" />
-            </path>
->>>>>>> d0e30d6d
           </expand>
           <select />
         </subPane>
@@ -539,11 +485,7 @@
   <component name="ToolWindowManager">
     <frame x="1432" y="-8" width="1456" height="886" extended-state="6" />
     <layout>
-<<<<<<< HEAD
-      <window_info active="true" content_ui="combo" id="Project" order="0" sideWeight="0.4983871" visible="true" weight="0.26002866" />
-=======
-      <window_info content_ui="combo" id="Project" order="0" sideWeight="0.4983871" visible="true" weight="0.021489972" />
->>>>>>> d0e30d6d
+      <window_info content_ui="combo" id="Project" order="0" sideWeight="0.4983871" visible="true" weight="0.26002866" />
       <window_info id="Structure" order="1" sideWeight="0.5016129" side_tool="true" weight="0.24659607" />
       <window_info id="Project Explorer" order="2" />
       <window_info id="Image Layers" order="3" />
@@ -556,16 +498,12 @@
       <window_info anchor="bottom" id="Message" order="0" />
       <window_info anchor="bottom" id="Find" order="1" />
       <window_info anchor="bottom" id="Run" order="2" sideWeight="0.49856734" weight="0.24833998" />
-      <window_info anchor="bottom" id="Debug" order="3" sideWeight="0.49856734" weight="0.21912351" />
+      <window_info active="true" anchor="bottom" id="Debug" order="3" sideWeight="0.49856734" visible="true" weight="0.21912351" />
       <window_info anchor="bottom" id="Cvs" order="4" weight="0.25" />
       <window_info anchor="bottom" id="Inspection" order="5" weight="0.4" />
       <window_info anchor="bottom" id="TODO" order="6" sideWeight="0.38653556" weight="0.3492696" />
       <window_info anchor="bottom" id="Console" order="7" />
-<<<<<<< HEAD
       <window_info anchor="bottom" id="Terminal" order="8" weight="0.24169987" />
-=======
-      <window_info active="true" anchor="bottom" id="Terminal" order="8" visible="true" weight="0.28419656" />
->>>>>>> d0e30d6d
       <window_info anchor="bottom" id="Event Log" order="9" sideWeight="0.50143266" side_tool="true" weight="0.47808766" />
       <window_info anchor="bottom" id="Version Control" order="10" weight="0.6069057" />
       <window_info anchor="bottom" id="Messages" order="11" weight="0.32934928" />
@@ -999,7 +937,6 @@
     </entry>
     <entry file="jspclass://E:/code/musicstore-jsp/src/main/webapp/WEB-INF/html/music/list.jsp" />
     <entry file="file://$PROJECT_DIR$/src/main/webapp/static/js/music/list.js">
-<<<<<<< HEAD
       <provider selected="true" editor-type-id="text-editor">
         <state relative-caret-position="348">
           <caret line="49" column="20" selection-start-line="49" selection-start-column="20" selection-end-line="49" selection-end-column="20" />
@@ -1014,8 +951,6 @@
       </provider>
     </entry>
     <entry file="file://$PROJECT_DIR$/src/main/webapp/WEB-INF/html/user/register.jsp">
-=======
->>>>>>> d0e30d6d
       <provider selected="true" editor-type-id="text-editor">
         <state relative-caret-position="380">
           <caret line="19" column="39" selection-start-line="19" selection-start-column="39" selection-end-line="19" selection-end-column="39" />
@@ -1054,7 +989,6 @@
         </state>
       </provider>
     </entry>
-<<<<<<< HEAD
     <entry file="file://$PROJECT_DIR$/src/main/webapp/static/image/music.svg">
       <provider selected="true" editor-type-id="images" />
     </entry>
@@ -1065,13 +999,7 @@
         </state>
       </provider>
     </entry>
-    <entry file="jspclass://E:/code/musicstore-jsp/src/main/webapp/WEB-INF/html/admin/header.jsp">
-      <provider selected="true" editor-type-id="text-editor">
-        <state relative-caret-position="380">
-          <caret line="21" column="30" lean-forward="true" selection-start-line="21" selection-start-column="30" selection-end-line="21" selection-end-column="30" />
-        </state>
-      </provider>
-    </entry>
+    <entry file="jspclass://E:/code/musicstore-jsp/src/main/webapp/WEB-INF/html/admin/header.jsp" />
     <entry file="file://$PROJECT_DIR$/src/main/webapp/WEB-INF/html/admin/footer.jsp">
       <provider selected="true" editor-type-id="text-editor">
         <state relative-caret-position="360">
@@ -1088,92 +1016,8 @@
     </entry>
     <entry file="file://$PROJECT_DIR$/src/main/webapp/static/css/home.css">
       <provider selected="true" editor-type-id="text-editor">
-        <state relative-caret-position="120">
-          <caret line="9" selection-start-line="9" selection-end-line="9" />
-=======
-    <entry file="file://$PROJECT_DIR$/src/main/webapp/WEB-INF/html/user/login.jsp">
-      <provider selected="true" editor-type-id="text-editor">
-        <state relative-caret-position="680">
-          <caret line="34" column="14" selection-start-line="34" selection-start-column="14" selection-end-line="34" selection-end-column="14" />
-        </state>
-      </provider>
-    </entry>
-    <entry file="file://$PROJECT_DIR$/src/main/webapp/WEB-INF/html/user/register.jsp">
-      <provider selected="true" editor-type-id="text-editor">
-        <state relative-caret-position="380">
-          <caret line="19" column="39" selection-start-line="19" selection-start-column="39" selection-end-line="19" selection-end-column="39" />
-        </state>
-      </provider>
-    </entry>
-    <entry file="file://$PROJECT_DIR$/src/main/webapp/static/css/login.css">
-      <provider selected="true" editor-type-id="text-editor" />
-    </entry>
-    <entry file="file://$PROJECT_DIR$/src/main/webapp/static/js/artist/create.js">
-      <provider selected="true" editor-type-id="text-editor">
-        <state relative-caret-position="180">
-          <caret line="9" column="9" selection-start-line="9" selection-start-column="9" selection-end-line="9" selection-end-column="9" />
-        </state>
-      </provider>
-    </entry>
-    <entry file="file://$PROJECT_DIR$/src/main/webapp/WEB-INF/html/artist/create.jsp">
-      <provider selected="true" editor-type-id="text-editor">
-        <state relative-caret-position="240">
-          <caret line="12" column="4" selection-start-line="12" selection-start-column="4" selection-end-line="12" selection-end-column="56" />
-        </state>
-      </provider>
-    </entry>
-    <entry file="file://$PROJECT_DIR$/src/main/webapp/static/css/admin-management.css">
-      <provider selected="true" editor-type-id="text-editor">
-        <state relative-caret-position="373">
-          <caret line="212" column="1" selection-start-line="212" selection-start-column="1" selection-end-line="212" selection-end-column="1" />
-        </state>
-      </provider>
-    </entry>
-    <entry file="jspclass://E:/code/musicstore-jsp/src/main/webapp/WEB-INF/html/admin/header.jsp">
-      <provider selected="true" editor-type-id="text-editor" />
-    </entry>
-    <entry file="jspclass://E:/code/musicstore-jsp/src/main/webapp/WEB-INF/html/admin/header.jsp">
-      <provider selected="true" editor-type-id="text-editor" />
-    </entry>
-    <entry file="jspclass://E:/code/musicstore-jsp/src/main/webapp/WEB-INF/html/admin/header.jsp">
-      <provider selected="true" editor-type-id="text-editor" />
-    </entry>
-    <entry file="file://$PROJECT_DIR$/src/main/webapp/WEB-INF/html/admin/footer.jsp">
-      <provider selected="true" editor-type-id="text-editor">
-        <state relative-caret-position="180">
-          <caret line="9" column="8" selection-start-line="9" selection-start-column="8" selection-end-line="9" selection-end-column="8" />
-        </state>
-      </provider>
-    </entry>
-    <entry file="jspclass://E:/code/musicstore-jsp/src/main/webapp/WEB-INF/html/admin/footer.jsp">
-      <provider selected="true" editor-type-id="text-editor" />
-    </entry>
-    <entry file="file://$PROJECT_DIR$/src/main/webapp/WEB-INF/html/admin/header.jsp">
-      <provider selected="true" editor-type-id="text-editor">
-        <state relative-caret-position="220">
-          <caret line="17" column="20" lean-forward="true" selection-start-line="17" selection-start-column="20" selection-end-line="17" selection-end-column="20" />
-        </state>
-      </provider>
-    </entry>
-    <entry file="file://$PROJECT_DIR$/src/main/webapp/static/bootstrap/js/bootstrap.js">
-      <provider selected="true" editor-type-id="text-editor">
-        <state relative-caret-position="20">
-          <caret line="1" column="20" selection-start-line="1" selection-start-column="15" selection-end-line="1" selection-end-column="20" />
-        </state>
-      </provider>
-    </entry>
-    <entry file="file://$PROJECT_DIR$/src/main/webapp/static/css/home.css">
-      <provider selected="true" editor-type-id="text-editor">
-        <state relative-caret-position="668">
-          <caret line="84" column="21" selection-start-line="84" selection-start-column="21" selection-end-line="84" selection-end-column="21" />
-        </state>
-      </provider>
-    </entry>
-    <entry file="file://$PROJECT_DIR$/src/main/webapp/home.jsp">
-      <provider selected="true" editor-type-id="text-editor">
-        <state relative-caret-position="348">
-          <caret line="66" column="16" lean-forward="true" selection-start-line="66" selection-start-column="16" selection-end-line="66" selection-end-column="16" />
->>>>>>> d0e30d6d
+        <state relative-caret-position="102">
+          <caret line="25" column="27" selection-start-line="25" selection-start-column="27" selection-end-line="25" selection-end-column="27" />
         </state>
       </provider>
     </entry>
