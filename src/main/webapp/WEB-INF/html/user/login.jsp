--- conflicted
+++ resolved
@@ -1,48 +1,44 @@
-<%@ page language="java" contentType="text/html; charset=UTF-8" pageEncoding="UTF-8"%>
-<!DOCTYPE html>
-<%
-String basePath = request.getContextPath();
-%>
-<html>
-  <head>
-  <meta charset="UTF-8">
-  <title>登陆</title>
-  <link rel="shortcut icon" href="<%=basePath%>/static/image/favicon.ico">
-  <link rel="stylesheet" type="text/css" href="<%=basePath%>/static/bootstrap/css/bootstrap.css"/>
-  <link rel="stylesheet" type="text/css" href="<%=basePath%>/static/css/login.css"/>
-  </head>
-  <body>
-    <div class="row login">
-      <div class="col-md-7"></div>
-      <div class="col-md-5">
-        <div class="col-md-1"></div>
-        <div class="col-md-10 container">
-<<<<<<< HEAD
-          <div class="register-form w-75 transucent-fillet pt-4 pb-4">
-=======
-          <div class="login-form w-75 transucent-fillet pt-4 pb-4">
->>>>>>> 1345e4e1
-            <form id="login" action="${pageContext.request.contextPath }/login" method="post" class="w-75 m-auto">
-              <div class="form-group">
-                <label for="email">账号</label>
-                <input id="email" type="text" name="email" class="form-control" placeholder="账号" value="${user.email}"/>
-                <span class="text-danger"><%=request.getAttribute("msg-email") == null ? "" : request.getAttribute("msg-email") %></span>
-              </div>
-              <div class="form-group">
-                <label for="password">密码</label>
-                <input id="password" type="password" name="password" class="form-control" placeholder="密码" value="${user.password}"/>
-                <span class="text-danger"><%=request.getAttribute("msg-password") == null ? "" : request.getAttribute("msg-password") %></span>
-              </div>
-              <span class="text-danger"><%=request.getAttribute("error") == null ? "" : request.getAttribute("error") %></span>
-              <button type="submit" class="btn btn-primary w-100">登陆</button>
-            </form>
-          </div>
-        </div>
-        <div class="col-md-1"></div>
-      </div>
-    </div>
-    <script src="<%=basePath%>/static/js/jquery-3.4.1.min.js"></script>
-    <script type="text/javascript" src="<%=basePath%>/static/js/jquery-1.19.1.validate.min.js"></script>
-    <script type="text/javascript" src="<%=basePath%>/static/js/user/login.js"></script>
-  </body>
+<%@ page language="java" contentType="text/html; charset=UTF-8" pageEncoding="UTF-8"%>
+<!DOCTYPE html>
+<%
+String basePath = request.getContextPath();
+%>
+<html>
+  <head>
+  <meta charset="UTF-8">
+  <title>登陆</title>
+  <link rel="shortcut icon" href="<%=basePath%>/static/image/favicon.ico">
+  <link rel="stylesheet" type="text/css" href="<%=basePath%>/static/bootstrap/css/bootstrap.css"/>
+  <link rel="stylesheet" type="text/css" href="<%=basePath%>/static/css/login.css"/>
+  </head>
+  <body>
+    <div class="row login">
+      <div class="col-md-7"></div>
+      <div class="col-md-5">
+        <div class="col-md-1"></div>
+        <div class="col-md-10 container">
+          <div class="login-form w-75 transucent-fillet pt-4 pb-4">
+            <form id="login" action="${pageContext.request.contextPath }/login" method="post" class="w-75 m-auto">
+              <div class="form-group">
+                <label for="email">账号</label>
+                <input id="email" type="text" name="email" class="form-control" placeholder="账号" value="${user.email}"/>
+                <span class="text-danger"><%=request.getAttribute("msg-email") == null ? "" : request.getAttribute("msg-email") %></span>
+              </div>
+              <div class="form-group">
+                <label for="password">密码</label>
+                <input id="password" type="password" name="password" class="form-control" placeholder="密码" value="${user.password}"/>
+                <span class="text-danger"><%=request.getAttribute("msg-password") == null ? "" : request.getAttribute("msg-password") %></span>
+              </div>
+              <span class="text-danger"><%=request.getAttribute("error") == null ? "" : request.getAttribute("error") %></span>
+              <button type="submit" class="btn btn-primary w-100">登陆</button>
+            </form>
+          </div>
+        </div>
+        <div class="col-md-1"></div>
+      </div>
+    </div>
+    <script src="<%=basePath%>/static/js/jquery-3.4.1.min.js"></script>
+    <script type="text/javascript" src="<%=basePath%>/static/js/jquery-1.19.1.validate.min.js"></script>
+    <script type="text/javascript" src="<%=basePath%>/static/js/user/login.js"></script>
+  </body>
 </html>